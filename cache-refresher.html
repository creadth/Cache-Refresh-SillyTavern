--- conflicted
+++ resolved
@@ -20,18 +20,19 @@
                 <div class="flex-container">
                     <input id="cache_refresher_max_refreshes" class="text_pole flex1 wide100p" type="number" min="1" max="20" value="3">
                 </div>
-            </div>
-
-            <div class="flex-container flexFlowColumn" title="Interval between cache refreshes in minutes">
-                <label for="cache_refresher_interval" data-i18n="Refresh Interval (minutes)">
-                    Refresh Interval (minutes)
-                </label>
-                <div class="flex-container">
-<<<<<<< HEAD
-                    <input id="cache_refresher_interval" class="text_pole flex1 wide100p" type="number" min="0.5" max="10" step="0.5" value="4.91">
-=======
-                    <input id="cache_refresher_interval" class="text_pole flex1 wide100p" type="number" min="0.5" max="10" step="0.5" value="4.9">
->>>>>>> 5f081885
+                
+                <div class="cache-refresher-setting-item">
+                    <label for="cache_refresher_interval" title="Interval between cache refreshes in minutes">
+                        <span>Refresh Interval (minutes)</span>
+                        <input type="number" id="cache_refresher_interval" name="cache_refresher_interval" min="0.5" max="10" step="0.5" class="text_pole textarea_compact">
+                    </label>
+                </div>
+                
+                <div class="cache-refresher-setting-item">
+                    <label for="cache_refresher_min_tokens" title="Minimum tokens to request for cache refresh">
+                        <span>Minimum Tokens</span>
+                        <input type="number" id="cache_refresher_min_tokens" name="cache_refresher_min_tokens" min="1" max="10" class="text_pole textarea_compact">
+                    </label>
                 </div>
             </div>
 
